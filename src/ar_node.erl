--- conflicted
+++ resolved
@@ -23,15 +23,8 @@
 -export([get_current_block/1]).
 -export([get_reward_addr/1]).
 -export([get_reward_pool/1]).
-<<<<<<< HEAD
-
--export([mine/1, automine/1, truncate/1]).
-=======
--export([find_recall_hash/2]).
--export([find_recall_block/1]).
--export([find_sync_block/1]).
+
 -export([mine/1, mine_at_diff/2, automine/1, truncate/1]).
->>>>>>> b453934c
 -export([add_block/3, add_block/4, add_block/5]).
 -export([add_tx/2]).
 -export([add_peers/2]).
@@ -666,428 +659,9 @@
 	Node ! {add_peers, Peers},
 	ok.
 
-<<<<<<< HEAD
 %%%
 %%% Server functions.
 %%%
-=======
-%% @doc The main node server loop.
-server(
-	S = #state {
-		gossip = GS,
-		hash_list = HashList,
-		wallet_list = WalletList,
-		floating_wallet_list = FloatingWalletList
-	}) ->
-	try (
-        receive
-            Msg when is_record(Msg, gs_msg) ->
-                % We have received a gossip mesage. Use the library to process it.
-                case ar_gossip:recv(GS, Msg) of
-                    {NewGS, {new_block, Peer, _Height, NewB, RecallB}} ->
-                        %ar:d([{block, NewB}, {hash_list, HashList}]),
-                        process_new_block(
-                            S,
-                            NewGS,
-                            NewB,
-                            RecallB,
-                            Peer,
-                            HashList
-                        );
-                    {NewGS, {add_tx, TX}} ->
-                        ConflictingTXs =
-                            [
-                                T
-                            ||
-                                T <-
-                                    (
-                                        S#state.txs ++
-                                        S#state.waiting_txs ++
-                                        S#state.potential_txs
-                                    ),
-                                (
-                                    (T#tx.last_tx == TX#tx.last_tx) and
-                                    (T#tx.owner == TX#tx.owner)
-                                )
-                            ],
-                        case ConflictingTXs of
-                            [] ->
-                                timer:send_after(
-                                    calculate_delay(byte_size(TX#tx.data)),
-                                    {apply_tx, TX}
-                                ),
-                                server(
-                                    S#state {
-                                        waiting_txs =
-                                            ar_util:unique(
-                                                [TX | S#state.waiting_txs]
-                                            ),
-                                        gossip = NewGS
-                                    }
-                                );
-                            _ ->
-                                server(
-                                    S#state {
-                                        potential_txs =
-                                            ar_util:unique(
-                                                [TX | S#state.potential_txs]
-                                            ),
-                                        gossip = NewGS
-                                    }
-                                    )
-                        end;
-                    {NewGS, ignore} ->
-                        server(S#state { gossip = NewGS });
-                    {NewGS, X} ->
-                        ar:report(
-                            [
-                                {node, self()},
-                                {unhandeled_gossip_msg, X}
-                            ]
-                        ),
-                        server(S#state { gossip = NewGS })
-                end;
-            {add_tx, TX} ->
-                ConflictingTXs =
-                    [
-                        T
-                    ||
-                        T <-
-                            (
-                                S#state.txs ++
-                                S#state.waiting_txs ++
-                                S#state.potential_txs
-                            ),
-                        (
-                            (T#tx.last_tx == TX#tx.last_tx) and
-                            (T#tx.owner == TX#tx.owner)
-                        )
-                    ],
-                case ConflictingTXs of
-                    [] ->
-                        timer:send_after(
-                            calculate_delay(byte_size(TX#tx.data)),
-                            {apply_tx, TX}
-                        ),
-                        server(
-                            S#state {
-                                waiting_txs =
-                                    ar_util:unique(
-                                        [TX | S#state.waiting_txs]
-                                    )
-                            }
-                        );
-                    _ ->
-                        ar_tx_db:put(TX#tx.id, ["last_tx_not_valid "]),
-                        server(
-                            S#state {
-                                potential_txs =
-                                    ar_util:unique(
-                                        [TX | S#state.potential_txs]
-                                    )
-                            }
-                        )
-                end;
-            {apply_tx, TX} ->
-                {NewGS, _} = ar_gossip:send(GS, {add_tx, TX}),
-                add_tx_to_server(S, NewGS, TX);
-            {new_block, Peer, Height, NewB, RecallB} ->
-                % We have a new block. Distribute it to the
-                % gossip network.
-                {NewGS, _} =
-                    ar_gossip:send(GS, {new_block, Peer, Height, NewB, RecallB}),
-                %ar:d([{block, NewB}, {hash_list, HashList}]),
-                process_new_block(
-                    S,
-                    NewGS,
-                    NewB,
-                    RecallB,
-                    Peer,
-                    HashList
-                );
-            {replace_block_list, _NewBL = [B | _]} ->
-                % Replace the entire stored block list, regenerating the hash list.
-                %lists:map(fun ar_storage:write_block/1, NewBL),
-                %ar:d({replaced, [B#block.indep_hash | B#block.hash_list]}),
-                server(
-                    S#state {
-                        hash_list = [B#block.indep_hash | B#block.hash_list],
-                        wallet_list = B#block.wallet_list,
-                        height = B#block.height
-                    }
-                );
-            {get_current_block, PID} ->
-                PID ! {block, ar_util:get_head_block(HashList)},
-                server(S);
-            {get_blocks, PID} ->
-                PID ! {blocks, self(), HashList},
-                server(S);
-            {get_block, PID} ->
-                PID ! {block, self(), find_block(HashList)},
-                server(S);
-            {get_peers, PID} ->
-                PID ! {peers, ar_gossip:peers(GS)},
-                server(S);
-            {get_trusted_peers, PID} ->
-                PID ! {peers, S#state.trusted_peers},
-                server(S);
-            {get_walletlist, PID} ->
-                PID ! {walletlist, S#state.wallet_list},
-                server(S);
-            {get_hashlist, PID} ->
-                PID ! {hashlist, S#state.hash_list},
-                server(S);
-            {get_balance, PID, WalletID} ->
-                PID ! {balance, WalletID,
-                    case lists:keyfind(WalletID, 1, WalletList) of
-                        {WalletID, Balance, _Last} -> Balance;
-                        false -> 0
-                    end},
-                server(S);
-            {get_last_tx, PID, Addr} ->
-                PID ! {last_tx, Addr,
-                    case lists:keyfind(Addr, 1, WalletList) of
-                        {Addr, _Balance, Last} -> Last;
-                        false -> <<>>
-                    end},
-                server(S);
-            {get_last_tx_from_floating, PID, Addr} ->
-                PID ! {last_tx_from_floating, Addr,
-                case lists:keyfind(Addr, 1, FloatingWalletList) of
-                    {Addr, _Balance, Last} -> Last;
-                    false -> <<>>
-                end},
-                server(S);
-            {get_txs, PID} ->
-                PID ! {all_txs, S#state.txs ++ S#state.waiting_txs},
-                server(S);
-			{get_waiting_txs, PID} ->
-				PID ! {waiting_txs, S#state.waiting_txs},
-				server(S);
-            {get_all_known_txs, PID} ->
-                AllTX =
-                    S#state.txs ++
-                    S#state.waiting_txs ++
-                    S#state.potential_txs,
-                PID ! {all_known_txs, AllTX},
-                server(S);
-            {get_floatingwalletlist, PID} ->
-                PID ! {floatingwalletlist, S#state.floating_wallet_list},
-                server(S);
-            {get_current_diff, PID} ->
-                PID ! {
-                    current_diff,
-                    case ar_retarget:is_retarget_height(S#state.height + 1) of
-                        true ->
-                                ar_retarget:maybe_retarget(
-                                S#state.height + 1,
-                                S#state.diff,
-                                os:system_time(seconds),
-                                S#state.last_retarget
-                            );
-                        false -> S#state.diff
-                    end
-                },
-                server(S);
-            {get_diff, PID} ->
-                PID ! {diff, S#state.diff},
-                server(S);
-            {get_reward_pool, PID} ->
-                PID ! {reward_pool, S#state.reward_pool},
-                server(S);
-            {get_reward_addr, PID} ->
-                PID ! {reward_addr, S#state.reward_addr},
-                server(S);
-            {set_reward_addr, Addr} ->
-                server(S#state{reward_addr = Addr});
-            mine ->
-                server(start_mining(S));
-            {mine_at_diff, Diff} ->
-                server(start_mining(S, Diff));
-            automine -> server(start_mining(S#state { automine = true }));
-            {work_complete, MinedTXs, _Hash, Diff, Nonce, Timestamp} ->
-                % The miner thinks it has found a new block
-                case S#state.hash_list of
-                    not_joined ->
-                        do_nothing;
-                    _ ->
-                        integrate_block_from_miner(
-                            S,
-                            MinedTXs,
-                            Diff,
-                            Nonce,
-                            Timestamp
-                        )
-                end;
-            {add_peers, Ps} ->
-                %ar:d({adding_peers, Ps}),
-                server(S#state { gossip = ar_gossip:add_peers(GS, Ps) });
-            stop ->
-                case S#state.miner of
-                    undefined -> do_nothing;
-                    PID -> ar_mine:stop(PID)
-                end,
-                ok;
-            {set_loss_probability, Prob} ->
-                server(
-                    S#state {
-                        gossip =
-                            ar_gossip:set_loss_probability(
-                                S#state.gossip,
-                                Prob
-                            )
-                    }
-                );
-            {set_delay, MaxDelay} ->
-                server(
-                    S#state {
-                        gossip =
-                            ar_gossip:set_delay(
-                                S#state.gossip,
-                                MaxDelay
-                            )
-                    }
-                );
-            {set_xfer_speed, Speed} ->
-                server(
-                    S#state {
-                        gossip =
-                            ar_gossip:set_xfer_speed(
-                                S#state.gossip,
-                                Speed
-                            )
-                    }
-                );
-            {set_mining_delay, Delay} ->
-                server(
-                    S#state {
-                        mining_delay = Delay
-                    }
-                );
-            {rejoin, Peers, Block} ->
-                UntrustedPeers =
-                    lists:filter(
-                        fun(Peer) ->
-                            not lists:member(Peer, S#state.trusted_peers)
-                        end,
-                        ar_util:unique(Peers)
-                    ),
-                lists:foreach(
-                    fun(Peer) ->
-                        ar_bridge:ignore_peer(whereis(http_bridge_node), Peer)
-                    end,
-                    UntrustedPeers
-                ),
-                ar_join:start(self(), S#state.trusted_peers, Block),
-                server(S);
-            {fork_recovered, NewHs} when HashList == not_joined ->
-                NewB = ar_storage:read_block(hd(NewHs)),
-                ar:report_console(
-                    [
-                        node_joined_successfully,
-                        {height, NewB#block.height}
-                    ]
-                ),
-                case whereis(fork_recovery_server) of
-                    undefined -> ok;
-                    _ -> erlang:unregister(fork_recovery_server)
-                end,
-                %ar_cleanup:remove_invalid_blocks(NewHs),
-                TXPool = S#state.txs ++ S#state.potential_txs,
-                TXs =
-                    filter_all_out_of_order_txs(
-                        NewB#block.wallet_list,
-                        TXPool
-                    ),
-                PotentialTXs = TXPool -- TXs,
-                server(
-                    reset_miner(
-                        S#state {
-                            hash_list = NewHs,
-                            wallet_list = NewB#block.wallet_list,
-                            height = NewB#block.height,
-                            reward_pool = NewB#block.reward_pool,
-                            floating_wallet_list = NewB#block.wallet_list,
-                            txs = TXs,
-                            potential_txs = PotentialTXs,
-                            diff = NewB#block.diff,
-                            last_retarget = NewB#block.last_retarget,
-                            weave_size = NewB#block.weave_size
-                        }
-                    )
-                );
-            {fork_recovered, NewHs}
-                    when (length(NewHs)) >= (length(HashList)) ->
-                case whereis(fork_recovery_server) of
-                    undefined -> ok;
-                    _ -> erlang:unregister(fork_recovery_server)
-                end,
-                NewB = ar_storage:read_block(hd(NewHs)),
-                ar:report_console(
-                    [
-                        fork_recovered_successfully,
-                        {height, NewB#block.height},
-		    	{old_height, S#state.height}
-                    ]
-                ),
-                %ar_cleanup:remove_invalid_blocks(NewHs),
-                TXPool = S#state.txs ++ S#state.potential_txs,
-                TXs =
-                    filter_all_out_of_order_txs(
-                        NewB#block.wallet_list,
-                        TXPool
-                    ),
-                PotentialTXs = TXPool -- TXs,
-                server(
-                    reset_miner(
-                        S#state {
-                            hash_list =
-                                [NewB#block.indep_hash | NewB#block.hash_list],
-                            wallet_list = NewB#block.wallet_list,
-                            height = NewB#block.height,
-                            reward_pool = NewB#block.reward_pool,
-                            floating_wallet_list = NewB#block.wallet_list,
-                            txs = TXs,
-                            potential_txs = PotentialTXs,
-                            diff = NewB#block.diff,
-                            last_retarget = NewB#block.last_retarget,
-                            weave_size = NewB#block.weave_size
-                        }
-                    )
-                );
-            {fork_recovered, _} ->
-		ar:report([discarding_fork_recovery, {reason, block_below_current}]),
-		server(S);
-            {'DOWN', _, _, _, _} ->
-                server(S);
-            Msg ->
-                ar:report_console([{unknown_msg_node, Msg}]),
-                server(S)
-        end)
-	catch
-		throw:Term ->
-			ar:report(
-				[
-					{'NodeEXCEPTION', {Term}}
-				]
-			),
-			server(S);
-		exit:Term ->
-			ar:report(
-				[
-					{'NodeEXIT', Term}
-				],
-			server(S)
-			);
-		error:Term ->
-			ar:report(
-				[
-					{'NodeERROR', {Term, erlang:get_stacktrace()}}
-				]
-			),
-			server(S)
-	end.
->>>>>>> b453934c
 
 %% @doc Main server loop.
 server(SPid, WPid, TaskQueue) ->
@@ -1098,7 +672,7 @@
 			% TODO mue: Possible race condition if worker is
 			% currently processing one task! Also check order.
 			{ok, Miner} = ar_node_state:lookup(SPid, miner),
-			lists:all(fun(Task) ->
+			lists:foreach(fun(Task) ->
 				ar_node_worker:call(WPid, Task)
 			end, queue:to_list(TaskQueue)),
 			case Miner of
@@ -1159,7 +733,6 @@
 					ar:report([ {'NodeERROR', {Term, erlang:get_stacktrace()}} ]),
 					server(SPid, WPid, TaskQueue)
 			end
-<<<<<<< HEAD
 	end.
 
 %% @doc Handle the server messages. Returns {task, Task} or ok. First block
@@ -1209,53 +782,13 @@
 				Nonce,
 				Timestamp
 			}}
-=======
-		end,
-		[],
-		NewB#block.txs
-	),
-	{FinderReward, _} =
-		calculate_reward_pool(
-			S#state.reward_pool,
-			TXs,
-			NewB#block.reward_addr,
-			calculate_proportion(
-				RecallB#block.block_size,
-				NewB#block.weave_size,
-				NewB#block.height
-			)
-		),
-	WalletList =
-		apply_mining_reward(
-			apply_txs(S#state.wallet_list, TXs),
-			NewB#block.reward_addr,
-			FinderReward,
-			NewB#block.height
-		),
-	NewS = S#state { wallet_list = WalletList },
-	case validate(NewS, NewB, TXs, ar_util:get_head_block(HashList), RecallB) of
-		true ->
-			% The block is legit. Accept it.
-			case whereis(fork_recovery_server) of
-				undefined -> integrate_new_block(NewS, NewB);
-				_ -> fork_recover(S#state { gossip = NewGS }, Peer, NewB)
-			end;
-		false ->
-			ar:report(
-				[
-					{could_not_validate_new_block, ar_util:encode(NewB#block.indep_hash)},
-					{height, NewB#block.height},
-					attempting_fork_recovery
-				]
-			),
-			%server(S)
-			fork_recover(S, Peer, NewB)
->>>>>>> b453934c
 	end;
 handle(_SPid, {fork_recovered, NewHs}) ->
 	{task, {fork_recovered, NewHs}};
 handle(_SPid, mine) ->
 	{task, mine};
+handle(_SPid, {mine_at_diff, Diff}) ->
+	{task, {mine_at_diff, Diff}};
 handle(_SPid, automine) ->
 	{task, automine};
 %% ----- Getters and non-state-changing actions. -----
@@ -1442,7 +975,6 @@
 	% handle external peer request
 	ar_http_iface:get_encrypted_block(Host, ID).
 
-<<<<<<< HEAD
 %% @doc Get a specific encrypted full block (a block containing full txs) via
 %% the blocks indep_hash.
 %% If the block is found locally an unencrypted block will be returned.
@@ -1450,65 +982,6 @@
 	% check locally first, if not found ask list of external peers for
 	% encrypted block
 	case ar_storage:read_block(ID) of
-=======
-%% @doc Search a block list for the next recall block.
-find_recall_block([H]) -> ar_storage:read_block(H);
-find_recall_block(HashList) ->
-	B = ar_storage:read_block(hd(HashList)),
-	RecallHash = find_recall_hash(B, HashList),
-	ar_storage:read_block(RecallHash).
-
-%% @doc Return the hash of the next recall block.
-find_recall_hash(B, []) ->
-	B#block.indep_hash;
-find_recall_hash(B, HashList) ->
-	lists:nth(1 + ar_weave:calculate_recall_block(B), lists:reverse(HashList)).
-%% @doc Find a block from an ordered block list.
-find_block(Hash) when is_binary(Hash) ->
-	ar_storage:read_block(Hash).
-
-%% @doc Returns the last block to include both a wallet and hash list.
-find_sync_block([]) -> not_found;
-find_sync_block([Hash | Rest]) when is_binary(Hash) ->
-	find_sync_block([ar_storage:read_block(Hash) | Rest]);
-find_sync_block([B = #block { hash_list = HashList, wallet_list = WalletList } | _])
-		when HashList =/= undefined, WalletList =/= undefined -> B;
-find_sync_block([_ | Xs]) -> find_sync_block(Xs).
-
-%% @doc Calculate the total mining reward for the a block and it's associated TXs.
-%calculate_reward(B) -> calculate_reward(B#block.height, B#block.txs).
-calculate_reward(Height, Quantity) ->
-	erlang:trunc(calculate_static_reward(Height) + Quantity).
-
-%% @doc Calculate the static reward received for mining a given block.
-%% This reward portion depends only on block height, not the number of transactions.
-calculate_static_reward(Height) when Height =< ?REWARD_DELAY-> 1;
-calculate_static_reward(Height) ->
-	?AR((0.2 * ?GENESIS_TOKENS * math:pow(2,-(Height-?REWARD_DELAY)/?BLOCK_PER_YEAR) * math:log(2))/?BLOCK_PER_YEAR).
-%% @doc Given a TX, calculate an appropriate reward.
-calculate_tx_reward(#tx { reward = Reward }) ->
-	Reward.
-
-%% @doc Kill the old miner, optionally start a new miner, depending on the automine setting.
-reset_miner(S = #state { miner = undefined, automine = false }) -> S;
-reset_miner(S = #state { miner = undefined, automine = true }) ->
-	start_mining(S);
-reset_miner(S = #state { miner = PID, automine = false }) ->
-	ar_mine:stop(PID),
-	S#state { miner = undefined };
-reset_miner(S = #state { miner = PID, automine = true }) ->
-	ar_mine:stop(PID),
-	start_mining(S#state { miner = undefined }).
-
-%% @doc Force a node to start mining, update state.
-start_mining(S) -> start_mining(S, unforced).
-start_mining(S = #state { hash_list = not_joined }, _) ->
-	% We don't have a block list. Wait until we have one before
-	% starting to mine.
-	S;
-start_mining(S = #state { hash_list = BHL, txs = TXs, reward_addr = RewardAddr, tags = Tags }, ForceDiff) ->
-	case find_recall_block(BHL) of
->>>>>>> b453934c
 		unavailable ->
 			lists:foldl(
 				fun(Peer, Acc) ->
@@ -1521,7 +994,6 @@
 								false -> Full
 							end
 					end
-<<<<<<< HEAD
 				end,
 				unavailable,
 				Peers
@@ -1535,53 +1007,6 @@
 get_encrypted_full_block(Host, ID) ->
 	% handle external peer request
 	ar_http_iface:get_encrypted_full_block(Host, ID).
-=======
-			end,
-			S;
-		RecallB ->
-			if not is_record(RecallB, block) ->
-				ar:report_console([{erroneous_recall_block, RecallB}]);
-			true ->
-				ar:report([{node_starting_miner, self()}, {recall_block, RecallB#block.height}])
-			end,
-			RecallBFull = make_full_block(
-				RecallB#block.indep_hash
-			),
-			ar_key_db:put(
-				RecallB#block.indep_hash,
-				[
-					{
-						ar_block:generate_block_key(RecallBFull, hd(BHL)),
-						binary:part(hd(BHL), 0, 16)
-					}
-				]
-			),
-			B = ar_storage:read_block(hd(BHL)),
-			case ForceDiff of
-				unforced ->
-					Miner = ar_mine:start(
-						B,
-						RecallB,
-						TXs,
-						RewardAddr,
-						Tags
-					),
-					ar:report([{node, self()}, {started_miner, Miner}]),
-					S#state { miner = Miner };
-				ForceDiff ->
-					Miner = ar_mine:start(
-						B,
-						RecallB,
-						TXs,
-						RewardAddr,
-						Tags,
-						ForceDiff
-					),
-					ar:report([{node, self()}, {started_miner, Miner}, {forced_diff, ForceDiff}]),
-					S#state { miner = Miner, diff = ForceDiff }
-			end
-	end.
->>>>>>> b453934c
 
 %% @doc Reattempts to find a block from a node retrying up to Count times.
 retry_block(_, _, Response, 0) ->
@@ -1627,705 +1052,6 @@
 		B -> B
 	end.
 
-<<<<<<< HEAD
 %%%
 %%% EOF
-%%%
-=======
-%%% Tests: ar_node
-
-%% @doc Run a small, non-auto-mining blockweave. Mine blocks.
-tiny_network_with_reward_pool_test() ->
-	ar_storage:clear(),
-	B0 = ar_weave:init([], ?DEFAULT_DIFF, ?AR(1)),
-	Node1 = start([], B0),
-	ar_storage:write_block(B0),
-	Node2 = start([Node1], B0),
-	ar_node:set_reward_addr(Node1, << 0:256 >>),
-	receive after 500 -> ok end,
-	add_peers(Node1, Node2),
-	mine(Node1),
-	receive after 1000 -> ok end,
-	mine(Node1),
-	receive after 1000 -> ok end,
-	B2 = get_blocks(Node2),
-	2 = (hd(ar_storage:read_block(B2)))#block.height.
-
-%% @doc Ensure that a set of txs can be checked for serialization, those that
-%% don't serialize disregarded.
-filter_out_of_order_txs_test_slow() ->
-	ar_storage:clear(),
-	{Priv1, Pub1} = ar_wallet:new(),
-	{_Priv2, Pub2} = ar_wallet:new(),
-	{_Priv3, Pub3} = ar_wallet:new(),
-	RawTX = ar_tx:new(Pub2, ?AR(1), ?AR(500), <<>>),
-	TX = RawTX#tx {owner = Pub1},
-	SignedTX = ar_tx:sign(TX, Priv1, Pub1),
-	RawTX2 = ar_tx:new(Pub3, ?AR(1), ?AR(400), SignedTX#tx.id),
-	TX2 = RawTX2#tx {owner = Pub1},
-	SignedTX2 = ar_tx:sign(TX2, Priv1, Pub1),
-	WalletList =
-		[
-			{ar_wallet:to_address(Pub1), ?AR(1000), <<>>},
-			{ar_wallet:to_address(Pub2), ?AR(2000), <<>>},
-			{ar_wallet:to_address(Pub3), ?AR(3000), <<>>}
-        ],
-    % TX1 applied, TX2 applied
-    {_, [SignedTX2, SignedTX]} =
-        filter_out_of_order_txs(
-                WalletList,
-                [SignedTX, SignedTX2]
-            ),
-    % TX2 disregarded, TX1 applied
-    {_, [SignedTX]} =
-        filter_out_of_order_txs(
-                WalletList,
-                [SignedTX2, SignedTX]
-            ).
-
-%% @doc Ensure that a large set of txs can be checked for serialization,
-%% those that don't serialize disregarded.
-filter_out_of_order_txs_large_test_slow() ->
-	ar_storage:clear(),
-	{Priv1, Pub1} = ar_wallet:new(),
-	{_Priv2, Pub2} = ar_wallet:new(),
-	{_Priv3, Pub3} = ar_wallet:new(),
-	TX = ar_tx:new(Pub2, ?AR(1), ?AR(500), <<>>),
-	SignedTX = ar_tx:sign(TX, Priv1, Pub1),
-	TX2 = ar_tx:new(Pub3, ?AR(1), ?AR(400), SignedTX#tx.id),
-	SignedTX2 = ar_tx:sign(TX2, Priv1, Pub1),
-	TX3 = ar_tx:new(Pub3, ?AR(1), ?AR(50), SignedTX2#tx.id),
-	SignedTX3 = ar_tx:sign(TX3, Priv1, Pub1),
-	WalletList =
-		[
-			{ar_wallet:to_address(Pub1), ?AR(1000), <<>>},
-			{ar_wallet:to_address(Pub2), ?AR(2000), <<>>},
-			{ar_wallet:to_address(Pub3), ?AR(3000), <<>>}
-        ],
-    % TX1 applied, TX2 applied, TX3 applied
-    {_, [SignedTX3, SignedTX2, SignedTX]} =
-        filter_out_of_order_txs(
-                WalletList,
-                [SignedTX, SignedTX2, SignedTX3]
-            ),
-    % TX2 disregarded, TX3 disregarded, TX1 applied
-    {_, [SignedTX]} =
-        filter_out_of_order_txs(
-                WalletList,
-                [SignedTX2, SignedTX3, SignedTX]
-            ),
-    % TX1 applied, TX3 disregarded, TX2 applied.
-    {_, [SignedTX2, SignedTX]} =
-        filter_out_of_order_txs(
-                WalletList,
-                [SignedTX, SignedTX3, SignedTX2]
-            ).
-
-%% @doc Ensure that a set of txs can be serialized in the best possible order.
-filter_all_out_of_order_txs_test_slow() ->
-	ar_storage:clear(),
-	{Priv1, Pub1} = ar_wallet:new(),
-	{_Priv2, Pub2} = ar_wallet:new(),
-	{_Priv3, Pub3} = ar_wallet:new(),
-	TX = ar_tx:new(Pub2, ?AR(1), ?AR(500), <<>>),
-	SignedTX = ar_tx:sign(TX, Priv1, Pub1),
-	TX2 = ar_tx:new(Pub3, ?AR(1), ?AR(400), SignedTX#tx.id),
-	SignedTX2 = ar_tx:sign(TX2, Priv1, Pub1),
-	WalletList =
-		[
-			{ar_wallet:to_address(Pub1), ?AR(1000), <<>>},
-			{ar_wallet:to_address(Pub2), ?AR(2000), <<>>},
-			{ar_wallet:to_address(Pub3), ?AR(3000), <<>>}
-        ],
-    % TX1 applied, TX2 applied
-    [SignedTX, SignedTX2] =
-        filter_all_out_of_order_txs(
-                WalletList,
-                [SignedTX, SignedTX2]
-            ),
-    % TX2 applied, TX1 applied
-    [SignedTX, SignedTX2] =
-        filter_all_out_of_order_txs(
-                WalletList,
-                [SignedTX2, SignedTX]
-            ).
-
-%% @doc Ensure that a large set of txs can be serialized in the best
-%% possible order.
-filter_all_out_of_order_txs_large_test_slow() ->
-	ar_storage:clear(),
-	{Priv1, Pub1} = ar_wallet:new(),
-	{Priv2, Pub2} = ar_wallet:new(),
-	{_Priv3, Pub3} = ar_wallet:new(),
-	TX = ar_tx:new(Pub2, ?AR(1), ?AR(500), <<>>),
-	SignedTX = ar_tx:sign(TX, Priv1, Pub1),
-	TX2 = ar_tx:new(Pub3, ?AR(1), ?AR(400), SignedTX#tx.id),
-	SignedTX2 = ar_tx:sign(TX2, Priv1, Pub1),
-	TX3 = ar_tx:new(Pub3, ?AR(1), ?AR(50), SignedTX2#tx.id),
-    SignedTX3 = ar_tx:sign(TX3, Priv1, Pub1),
-    TX4 = ar_tx:new(Pub1, ?AR(1), ?AR(25), <<>>),
-    SignedTX4 = ar_tx:sign(TX4, Priv2, Pub2),
-	WalletList =
-		[
-			{ar_wallet:to_address(Pub1), ?AR(1000), <<>>},
-			{ar_wallet:to_address(Pub2), ?AR(2000), <<>>},
-			{ar_wallet:to_address(Pub3), ?AR(3000), <<>>}
-        ],
-    % TX1 applied, TX2 applied, TX3 applied
-    [SignedTX, SignedTX2, SignedTX3] =
-        filter_all_out_of_order_txs(
-                WalletList,
-                [SignedTX, SignedTX2, SignedTX3]
-            ),
-    % TX1 applied, TX3 applied, TX2 applied
-    [SignedTX, SignedTX2, SignedTX3] =
-        filter_all_out_of_order_txs(
-                WalletList,
-                [SignedTX, SignedTX3, SignedTX2]
-            ),
-    % TX2 applied, TX1 applied, TX3 applied
-    [SignedTX, SignedTX2, SignedTX3] =
-        filter_all_out_of_order_txs(
-                WalletList,
-                [SignedTX2, SignedTX, SignedTX3]
-            ),
-    % TX2 applied, TX3 applied, TX1 applied
-    [SignedTX, SignedTX2, SignedTX3] =
-        filter_all_out_of_order_txs(
-                WalletList,
-                [SignedTX2, SignedTX3, SignedTX]
-            ),
-    % TX3 applied, TX1 applied, TX2 applied
-    [SignedTX, SignedTX2, SignedTX3] =
-        filter_all_out_of_order_txs(
-                WalletList,
-                [SignedTX3, SignedTX, SignedTX2]
-            ),
-    % TX3 applied, TX2 applied, TX1 applied
-    [SignedTX, SignedTX2, SignedTX3] =
-        filter_all_out_of_order_txs(
-                WalletList,
-                [SignedTX3, SignedTX2, SignedTX]
-            ),
-    % TX1 applied, TX1 duplicate, TX1 duplicate, TX2 applied, TX4 applied
-    % TX1 duplicate, TX3 applied
-    % NB: Consider moving into separate test.
-    [SignedTX, SignedTX2, SignedTX4, SignedTX3] =
-        filter_all_out_of_order_txs(
-                WalletList,
-                [SignedTX, SignedTX, SignedTX, SignedTX2, SignedTX4, SignedTX, SignedTX3]
-            ).
-
-%% @doc Check the current block can be retrieved
-get_current_block_test() ->
-	ar_storage:clear(),
-	[B0] = ar_weave:init(),
-	Node = ar_node:start([], [B0]),
-	B0 = get_current_block(Node).
-
-%% @doc Check that blocks can be added (if valid) by external processes.
-add_block_test() ->
-	ar_storage:clear(),
-	[B0] = ar_weave:init(),
-	Node1 = ar_node:start([], [B0]),
-    [B1 | _] = ar_weave:add([B0]),
-	add_block(Node1, B1, B0),
-    receive after 500 -> ok end,
-    Blocks = lists:map(fun(B) -> B#block.indep_hash end, [B1, B0]),
-    Blocks = get_blocks(Node1).
-
-%% @doc Ensure that bogus blocks are not accepted onto the network.
-add_bogus_block_test() ->
-    ar_storage:clear(),
-    ar_storage:write_tx(
-        [
-            TX1 = ar_tx:new(<<"HELLO WORLD">>),
-            TX2 = ar_tx:new(<<"NEXT BLOCK.">>)
-        ]
-    ),
-    Node = ar_node:start(),
-    GS0 = ar_gossip:init([Node]),
-    B0 = ar_weave:init([]),
-    ar_storage:write_block(B0),
-    B1 = ar_weave:add(B0, [TX1]),
-    LastB = hd(B1),
-    ar_storage:write_block(hd(B1)),
-    BL = [hd(B1), hd(B0)],
-    Node ! {replace_block_list, BL},
-    B2 = ar_weave:add(B1, [TX2]),
-    ar_storage:write_block(hd(B2)),
-    ar_gossip:send(GS0,
-        {
-            new_block,
-            self(),
-            (hd(B2))#block.height,
-            (hd(B2))#block { hash = <<"INCORRECT">> },
-            find_recall_block(B2)
-        }),
-    receive after 500 -> ok end,
-    Node ! {get_blocks, self()},
-    receive
-        {blocks, Node, [RecvdB | _]} ->
-			LastB = ar_storage:read_block(RecvdB)
-    end.
-
-%% @doc Ensure that blocks with incorrect nonces are not accepted onto
-%% the network.
-add_bogus_block_nonce_test() ->
-    ar_storage:clear(),
-    ar_storage:write_tx(
-        [
-            TX1 = ar_tx:new(<<"HELLO WORLD">>),
-            TX2 = ar_tx:new(<<"NEXT BLOCK.">>)
-        ]
-    ),
-    Node = ar_node:start(),
-    GS0 = ar_gossip:init([Node]),
-    B0 = ar_weave:init([]),
-    ar_storage:write_block(B0),
-    B1 = ar_weave:add(B0, [TX1]),
-    LastB = hd(B1),
-    ar_storage:write_block(hd(B1)),
-    BL = [hd(B1), hd(B0)],
-    Node ! {replace_block_list, BL},
-	B2 = ar_weave:add(B1, [TX2]),
-    ar_storage:write_block(hd(B2)),
-	ar_gossip:send(GS0,
-		{new_block,
-			self(),
-			(hd(B2))#block.height,
-			(hd(B2))#block { nonce = <<"INCORRECT">> },
-			find_recall_block(B2)
-		}
-	),
-	receive after 500 -> ok end,
-	Node ! {get_blocks, self()},
-	receive
-        {blocks, Node, [RecvdB | _]} -> LastB = ar_storage:read_block(RecvdB)
-    end.
-
-
-%% @doc Ensure that blocks with bogus hash lists are not accepted by the network.
-add_bogus_hash_list_test() ->
-    ar_storage:clear(),
-    ar_storage:write_tx(
-        [
-            TX1 = ar_tx:new(<<"HELLO WORLD">>),
-            TX2 = ar_tx:new(<<"NEXT BLOCK.">>)
-        ]
-    ),
-    Node = ar_node:start(),
-    GS0 = ar_gossip:init([Node]),
-    B0 = ar_weave:init([]),
-    ar_storage:write_block(B0),
-    B1 = ar_weave:add(B0, [TX1]),
-    LastB = hd(B1),
-    ar_storage:write_block(hd(B1)),
-    BL = [hd(B1), hd(B0)],
-    Node ! {replace_block_list, BL},
-	B2 = ar_weave:add(B1, [TX2]),
-    ar_storage:write_block(hd(B2)),
-	ar_gossip:send(GS0,
-		{new_block,
-			self(),
-			(hd(B2))#block.height,
-			(hd(B2))#block {
-				hash_list =
-                    [<<"INCORRECT HASH">> | tl((hd(B2))#block.hash_list)]
-			},
-			find_recall_block(B2)
-		}),
-	receive after 500 -> ok end,
-	Node ! {get_blocks, self()},
-	receive
-        {blocks, Node, [RecvdB | _]} -> LastB = ar_storage:read_block(RecvdB)
-    end.
-
-%% @doc Run a small, non-auto-mining blockweave. Mine blocks.
-tiny_blockweave_with_mining_test() ->
-	ar_storage:clear(),
-	B0 = ar_weave:init([]),
-	Node1 = start([], B0),
-    ar_storage:write_block(B0),
-	Node2 = start([Node1], B0),
-	add_peers(Node1, Node2),
-	mine(Node1),
-	receive after 1000 -> ok end,
-	B1 = get_blocks(Node2),
-	1 = (hd(ar_storage:read_block(B1)))#block.height.
-
-%% @doc Ensure that the network add data and have it mined into blocks.
-tiny_blockweave_with_added_data_test() ->
-	ar_storage:clear(),
-	TestData = ar_tx:new(<<"TEST DATA">>),
-	ar_storage:write_tx(TestData),
-	B0 = ar_weave:init([]),
-    ar_storage:write_block(B0),
-	Node1 = start([], B0),
-	Node2 = start([Node1], B0),
-	add_peers(Node1, Node2),
-	add_tx(Node2, TestData),
-	receive after 1000 -> ok end,
-	mine(Node1),
-	receive after 1000 -> ok end,
-	B1 = get_blocks(Node2),
-	TestDataID  = TestData#tx.id,
-	[TestDataID] = (hd(ar_storage:read_block(B1)))#block.txs.
-
-%% @doc Test that a slightly larger network is able to receive data and
-%% propogate data and blocks.
-large_blockweave_with_data_test_slow() ->
-	ar_storage:clear(),
-	TestData = ar_tx:new(<<"TEST DATA">>),
-	ar_storage:write_tx(TestData),
-	B0 = ar_weave:init([]),
-	Nodes = [ start([], B0) || _ <- lists:seq(1, 200) ],
-	[ add_peers(Node, ar_util:pick_random(Nodes, 100)) || Node <- Nodes ],
-	add_tx(ar_util:pick_random(Nodes), TestData),
-	receive after 2500 -> ok end,
-	mine(ar_util:pick_random(Nodes)),
-	receive after 2500 -> ok end,
-	B1 = get_blocks(ar_util:pick_random(Nodes)),
-	TestDataID  = TestData#tx.id,
-	[TestDataID] = (hd(ar_storage:read_block(B1)))#block.txs.
-
-%% @doc Test that large networks (500 nodes) with only 1% connectivity
-%% still function correctly.
-large_weakly_connected_blockweave_with_data_test_slow() ->
-	ar_storage:clear(),
-	TestData = ar_tx:new(<<"TEST DATA">>),
-	ar_storage:write_tx(TestData),
-	B0 = ar_weave:init([]),
-	Nodes = [ start([], B0) || _ <- lists:seq(1, 200) ],
-	[ add_peers(Node, ar_util:pick_random(Nodes, 5)) || Node <- Nodes ],
-	add_tx(ar_util:pick_random(Nodes), TestData),
-	receive after 2500 -> ok end,
-	mine(ar_util:pick_random(Nodes)),
-	receive after 2500 -> ok end,
-	B1 = get_blocks(ar_util:pick_random(Nodes)),
-	TestDataID  = TestData#tx.id,
-	[TestDataID] = (hd(ar_storage:read_block(B1)))#block.txs.
-
-%% @doc Ensure that the network can add multiple peices of data and have
-%% it mined into blocks.
-medium_blockweave_mine_multiple_data_test_slow() ->
-	{Priv1, Pub1} = ar_wallet:new(),
-	{Priv2, Pub2} = ar_wallet:new(),
-	{_Priv3, Pub3} = ar_wallet:new(),
-	TX = ar_tx:new(Pub2, ?AR(1), ?AR(9000), <<>>),
-	SignedTX = ar_tx:sign(TX, Priv1, Pub1),
-	TX2 = ar_tx:new(Pub3, ?AR(1), ?AR(500), <<>>),
-	SignedTX2 = ar_tx:sign(TX2, Priv2, Pub2),
-	B0 = ar_weave:init([]),
-	Nodes = [ start([], B0) || _ <- lists:seq(1, 50) ],
-	[ add_peers(Node, ar_util:pick_random(Nodes, 5)) || Node <- Nodes ],
-	add_tx(ar_util:pick_random(Nodes), SignedTX),
-	add_tx(ar_util:pick_random(Nodes), SignedTX2),
-	receive after 1500 -> ok end,
-	mine(ar_util:pick_random(Nodes)),
-	receive after 1250 -> ok end,
-	B1 = get_blocks(ar_util:pick_random(Nodes)),
-	true =
-        lists:member(
-            SignedTX#tx.id,
-            (hd(ar_storage:read_block(B1)))#block.txs
-        ),
-	true =
-        lists:member(
-            SignedTX2#tx.id,
-            (hd(ar_storage:read_block(B1)))#block.txs
-        ).
-
-%% @doc Ensure that the network can mine multiple blocks correctly.
-medium_blockweave_multi_mine_test() ->
-	ar_storage:clear(),
-	TestData1 = ar_tx:new(<<"TEST DATA1">>),
-	ar_storage:write_tx(TestData1),
-	TestData2 = ar_tx:new(<<"TEST DATA2">>),
-	ar_storage:write_tx(TestData2),
-	B0 = ar_weave:init([]),
-	Nodes = [ start([], B0) || _ <- lists:seq(1, 50) ],
-	[ add_peers(Node, ar_util:pick_random(Nodes, 5)) || Node <- Nodes ],
-	add_tx(ar_util:pick_random(Nodes), TestData1),
-	receive after 1000 -> ok end,
-	mine(ar_util:pick_random(Nodes)),
-	receive after 1000 -> ok end,
-	B1 = get_blocks(ar_util:pick_random(Nodes)),
-	add_tx(ar_util:pick_random(Nodes), TestData2),
-	receive after 1000 -> ok end,
-	mine(ar_util:pick_random(Nodes)),
-	receive after 1000 -> ok end,
-	B2 = get_blocks(ar_util:pick_random(Nodes)),
-	TestDataID1 = TestData1#tx.id,
-	TestDataID2 = TestData2#tx.id,
-	[TestDataID1] = (hd(ar_storage:read_block(B1)))#block.txs,
-	[TestDataID2] = (hd(ar_storage:read_block(B2)))#block.txs.
-
-%% @doc Setup a network, mine a block, cause one node to forget that block.
-%% Ensure that the 'truncated' node can still verify and accept new blocks.
-tiny_collaborative_blockweave_mining_test() ->
-	ar_storage:clear(),
-	B0 = ar_weave:init([]),
-	Node1 = start([], B0),
-	Node2 = start([Node1], B0),
-	add_peers(Node1, Node2),
-	mine(Node1), % Mine B1
-	receive after 500 -> ok end,
-	mine(Node1), % Mine B2
-	receive after 500 -> ok end,
-	truncate(Node1),
-	mine(Node2), % Mine B3
-	receive after 500 -> ok end,
-	B3 = get_blocks(Node1),
-	3 = (hd(ar_storage:read_block(B3)))#block.height.
-
-
-%% @doc Setup a network, mine a block, change the diff, then mine another.
-change_difficulty_test() ->
-	ar_storage:clear(),
-	B0 = ar_weave:init([]),
-	Node1 = start([], B0),
-	Node2 = start([Node1], B0),
-	add_peers(Node1, Node2),
-	mine(Node1), % Mine B1
-	receive after 500 -> ok end,
-	B1 = get_current_block(Node1),
-	mine_at_diff(Node1, NewDiff = (B1#block.diff + 1)),
-	receive after 1000 -> ok end,
-	B2 = get_current_block(Node1),
-	2 = B2#block.height,
-	NewDiff = B2#block.diff,
-	mine(Node2), % Mine B1
-	receive after 1000 -> ok end,
-	B3 = get_current_block(Node1),
-	NewDiff = B3#block.diff.
-
-%% @doc Ensure that a 'claimed' block triggers a non-zero mining reward.
-mining_reward_test() ->
-	ar_storage:clear(),
-	{_Priv1, Pub1} = ar_wallet:new(),
-	Node1 = start([], ar_weave:init([]), 0, ar_wallet:to_address(Pub1)),
-	mine(Node1),
-	receive after 1000 -> ok end,
-	true = (get_balance(Node1, Pub1) > 0).
-
-%% @doc Check that other nodes accept a new block and associated mining reward.
-multi_node_mining_reward_test() ->
-	ar_storage:clear(),
-	{_Priv1, Pub1} = ar_wallet:new(),
-	Node1 = start([], B0 = ar_weave:init([])),
-	Node2 = start([Node1], B0, 0, ar_wallet:to_address(Pub1)),
-	mine(Node2),
-	receive after 1000 -> ok end,
-	true = (get_balance(Node1, Pub1) > 0).
-
-%% @doc Create two new wallets and a blockweave with a wallet balance.
-%% Create and verify execution of a signed exchange of value tx.
-wallet_transaction_test_slow() ->
-	ar_storage:clear(),
-	{Priv1, Pub1} = ar_wallet:new(),
-	{_Priv2, Pub2} = ar_wallet:new(),
-	TX = ar_tx:new(ar_wallet:to_address(Pub2), ?AR(1), ?AR(9000), <<>>),
-	SignedTX = ar_tx:sign(TX, Priv1, Pub1),
-	B0 = ar_weave:init([{ar_wallet:to_address(Pub1), ?AR(10000), <<>>}]),
-	Node1 = start([], B0),
-	Node2 = start([Node1], B0),
-	add_peers(Node1, Node2),
-	add_tx(Node1, SignedTX),
-	receive after 300 -> ok end,
-	ar_storage:write_tx(SignedTX),
-	mine(Node1), % Mine B1
-	receive after 300 -> ok end,
-	?AR(999) = get_balance(Node2, Pub1),
-	?AR(9000) = get_balance(Node2, Pub2).
-
-%% @doc Wallet0 -> Wallet1 | mine | Wallet1 -> Wallet2 | mine | check
-wallet_two_transaction_test_slow() ->
-	ar_storage:clear(),
-	{Priv1, Pub1} = ar_wallet:new(),
-	{Priv2, Pub2} = ar_wallet:new(),
-	{_Priv3, Pub3} = ar_wallet:new(),
-	TX = ar_tx:new(Pub2, ?AR(1), ?AR(9000), <<>>),
-	SignedTX = ar_tx:sign(TX, Priv1, Pub1),
-	TX2 = ar_tx:new(Pub3, ?AR(1), ?AR(500), <<>>),
-	SignedTX2 = ar_tx:sign(TX2, Priv2, Pub2),
-	B0 = ar_weave:init([{ar_wallet:to_address(Pub1), ?AR(10000), <<>>}], 8),
-	Node1 = start([], B0),
-	Node2 = start([Node1], B0),
-	add_peers(Node1, Node2),
-	add_tx(Node1, SignedTX),
-	ar_storage:write_tx([SignedTX]),
-	receive after 300 -> ok end,
-	mine(Node1), % Mine B1
-	receive after 1000 -> ok end,
-    add_tx(Node2, SignedTX2),
-    ar_storage:write_tx([SignedTX2]),
-	receive after 1000 -> ok end,
-	mine(Node2), % Mine B2
-    receive after 300 -> ok end,
-	?AR(999) = get_balance(Node1, Pub1),
-	?AR(8499) = get_balance(Node1, Pub2),
-	?AR(500) = get_balance(Node1, Pub3).
-
-%% @doc Wallet1 -> Wallet2 | Wallet1 -> Wallet3 | mine | check
-%% @doc Wallet1 -> Wallet2 | Wallet1 -> Wallet3 | mine | check
-single_wallet_double_tx_before_mine_test_slow() ->
-	ar_storage:clear(),
-	{Priv1, Pub1} = ar_wallet:new(),
-	{_Priv2, Pub2} = ar_wallet:new(),
-	{_Priv3, Pub3} = ar_wallet:new(),
-	OrphanedTX = ar_tx:new(Pub2, ?AR(1), ?AR(5000), <<>>),
-	OrphanedTX2 = ar_tx:new(Pub3, ?AR(1), ?AR(4000), <<>>),
-	TX = OrphanedTX#tx { owner = Pub1 },
-	SignedTX = ar_tx:sign(TX, Priv1, Pub1),
-	TX2 = OrphanedTX2#tx { owner = Pub1, last_tx = SignedTX#tx.id },
-	SignedTX2 = ar_tx:sign(TX2, Priv1, Pub1),
-	B0 = ar_weave:init([{ar_wallet:to_address(Pub1), ?AR(10000), <<>>}]),
-	Node1 = start([], B0),
-	Node2 = start([Node1], B0),
-	add_peers(Node1, Node2),
-	add_tx(Node1, SignedTX),
-	ar_storage:write_tx([SignedTX]),
-	receive after 500 -> ok end,
-	add_tx(Node1, SignedTX2),
-	ar_storage:write_tx([SignedTX2]),
-	receive after 500 -> ok end,
-	mine(Node1), % Mine B1
-	receive after 500 -> ok end,
-	?AR(4999) = get_balance(Node2, Pub1),
-	?AR(5000) = get_balance(Node2, Pub2),
-	?AR(0) = get_balance(Node2, Pub3).
-
-%% @doc Verify the behaviour of out of order TX submission.
-%% NOTE: The current behaviour (out of order TXs get dropped)
-%% is not necessarily the behaviour we want, but we should keep
-%% track of it.
-single_wallet_double_tx_wrong_order_test_slow() ->
-	ar_storage:clear(),
-	{Priv1, Pub1} = ar_wallet:new(),
-	{_Priv2, Pub2} = ar_wallet:new(),
-	{_Priv3, Pub3} = ar_wallet:new(),
-	TX = ar_tx:new(Pub2, ?AR(1), ?AR(5000), <<>>),
-	TX2 = ar_tx:new(Pub3, ?AR(1), ?AR(4000), TX#tx.id),
-	SignedTX = ar_tx:sign(TX, Priv1, Pub1),
-	SignedTX2 = ar_tx:sign(TX2, Priv1, Pub1),
-	B0 = ar_weave:init([{ar_wallet:to_address(Pub1), ?AR(10000), <<>>}]),
-	Node1 = start([], B0),
-	Node2 = start([Node1], B0),
-	add_peers(Node1, Node2),
-	add_tx(Node1, SignedTX2),
-	receive after 500 -> ok end,
-	add_tx(Node1, SignedTX),
-	ar_storage:write_tx([SignedTX]),
-	receive after 500 -> ok end,
-	mine(Node1), % Mine B1
-	receive after 200 -> ok end,
-	?AR(4999) = get_balance(Node2, Pub1),
-	?AR(5000) = get_balance(Node2, Pub2),
-    ?AR(0) = get_balance(Node2, Pub3),
-    CurrentB = get_current_block(whereis(http_entrypoint_node)),
-    length(CurrentB#block.txs) == 1.
-
-
-%% @doc Ensure that TX Id threading functions correctly (in the positive case).
-tx_threading_test_slow() ->
-	ar_storage:clear(),
-	{Priv1, Pub1} = ar_wallet:new(),
-	{_Priv2, Pub2} = ar_wallet:new(),
-	TX = ar_tx:new(Pub2, ?AR(1), ?AR(1000), <<>>),
-	SignedTX = ar_tx:sign(TX, Priv1, Pub1),
-	TX2 = ar_tx:new(Pub2, ?AR(1), ?AR(1000), SignedTX#tx.id),
-	SignedTX2 = ar_tx:sign(TX2, Priv1, Pub1),
-	B0 = ar_weave:init([{ar_wallet:to_address(Pub1), ?AR(10000), <<>>}]),
-	Node1 = start([], B0),
-	Node2 = start([Node1], B0),
-	add_peers(Node1, Node2),
-	add_tx(Node1, SignedTX),
-	ar_storage:write_tx([SignedTX,SignedTX2]),
-	receive after 500 -> ok end,
-	mine(Node1), % Mine B1
-	receive after 300 -> ok end,
-	add_tx(Node1, SignedTX2),
-	receive after 500 -> ok end,
-	mine(Node1), % Mine B1
-	receive after 1000 -> ok end,
-	?AR(7998) = get_balance(Node2, Pub1),
-	?AR(2000) = get_balance(Node2, Pub2).
-
-%% @doc Ensure that TX Id threading functions correctly (in the negative case).
-bogus_tx_thread_test_slow() ->
-	ar_storage:clear(),
-	{Priv1, Pub1} = ar_wallet:new(),
-	{_Priv2, Pub2} = ar_wallet:new(),
-	TX = ar_tx:new(Pub2, ?AR(1), ?AR(1000), <<>>),
-	TX2 = ar_tx:new(Pub2, ?AR(1), ?AR(1000), <<"INCORRECT TX ID">>),
-	SignedTX = ar_tx:sign(TX, Priv1, Pub1),
-	SignedTX2 = ar_tx:sign(TX2, Priv1, Pub1),
-	B0 = ar_weave:init([{ar_wallet:to_address(Pub1), ?AR(10000), <<>>}]),
-	Node1 = start([], B0),
-	Node2 = start([Node1], B0),
-	add_peers(Node1, Node2),
-	add_tx(Node1, SignedTX),
-	ar_storage:write_tx([SignedTX,SignedTX2]),
-	mine(Node1), % Mine B1
-	receive after 500 -> ok end,
-	add_tx(Node1, SignedTX2),
-	mine(Node1), % Mine B1
-	receive after 500 -> ok end,
-	?AR(8999) = get_balance(Node2, Pub1),
-	?AR(1000) = get_balance(Node2, Pub2).
-
-%% @doc Ensure that TX replay attack mitigation works.
-replay_attack_test() ->
-	ar_storage:clear(),
-	{Priv1, Pub1} = ar_wallet:new(),
-	{_Priv2, Pub2} = ar_wallet:new(),
-	TX = ar_tx:new(Pub2, ?AR(1), ?AR(1000), <<>>),
-	SignedTX = ar_tx:sign(TX, Priv1, Pub1),
-	B0 = ar_weave:init([{ar_wallet:to_address(Pub1), ?AR(10000), <<>>}]),
-	Node1 = start([], B0),
-	Node2 = start([Node1], B0),
-	add_peers(Node1, Node2),
-	add_tx(Node1, SignedTX),
-	ar_storage:write_tx(SignedTX),
-	mine(Node1), % Mine B1
-	receive after 500 -> ok end,
-	add_tx(Node1, SignedTX),
-	mine(Node1), % Mine B1
-	receive after 500 -> ok end,
-	?AR(8999) = get_balance(Node2, Pub1),
-	?AR(1000) = get_balance(Node2, Pub2).
-
-%% @doc Ensure last_tx functions after block mine.
-last_tx_test() ->
-	ar_storage:clear(),
-	{Priv1, Pub1} = ar_wallet:new(),
-	{_Priv2, Pub2} = ar_wallet:new(),
-	TX = ar_tx:new(ar_wallet:to_address(Pub2), ?AR(1), ?AR(9000), <<>>),
-	SignedTX = ar_tx:sign(TX, Priv1, Pub1),
-	ID = SignedTX#tx.id,
-	B0 = ar_weave:init([{ar_wallet:to_address(Pub1), ?AR(10000), <<>>}]),
-	Node1 = start([], B0),
-	Node2 = start([Node1], B0),
-	add_peers(Node1, Node2),
-	add_tx(Node1, SignedTX),
-	ar_storage:write_tx(SignedTX),
-	receive after 500 -> ok end,
-	mine(Node1), % Mine B1
-	receive after 500 -> ok end,
-	ID = get_last_tx(Node2, Pub1).
-
-%% @doc Ensure that rejoining functionality works
-rejoin_test() ->
-	ar_storage:clear(),
-	B0 = ar_weave:init(),
-	Node1 = start([], B0),
-	Node2 = start([Node1], B0),
-	mine(Node2), % Mine B1
-	receive after 500 -> ok end,
-	mine(Node1), % Mine B1
-	receive after 500 -> ok end,
-	rejoin(Node2, []),
-	timer:sleep(500),
-	get_blocks(Node1) == get_blocks(Node2).
->>>>>>> b453934c
+%%%