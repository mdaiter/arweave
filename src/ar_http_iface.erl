--- conflicted
+++ resolved
@@ -1412,25 +1412,6 @@
 
 %% @doc Ensure that blocks can be added to a network from outside
 %% a single node.
-<<<<<<< HEAD
-add_external_block_test() ->
-	ar_storage:clear(),
-	[B0] = ar_weave:init([]),
-	Node1 = ar_node:start([], [B0]),
-	reregister(Node1),
-	Bridge = ar_bridge:start([], Node1),
-	reregister(http_bridge_node, Bridge),
-	ar_node:add_peers(Node1, Bridge),
-	Node2 = ar_node:start([], [B0]),
-	ar_node:mine(Node2),
-	timer:sleep(1000),
-	[B1|_] = ar_node:get_blocks(Node2),
-	reregister(Node1),
-	send_new_block({127, 0, 0, 1, 1984}, ?DEFAULT_HTTP_IFACE_PORT, ar_storage:read_block(B1, ar_node:get_hash_list(Node1)), B0),
-	timer:sleep(500),
-	[B1, XB0] = ar_node:get_blocks(Node1),
-	?assertEqual(B0, ar_storage:read_block(XB0, ar_node:get_hash_list(Node1))).
-=======
 add_external_block_test_() ->
 	{timeout, 60, fun() ->
 		ar_storage:clear(),
@@ -1451,26 +1432,23 @@
 		),
 		ar_util:do_until(
 			fun() ->
-				L = length(ar_node:get_blocks(Node2)),
-				L > (?RETARGET_BLOCKS + 1)
+				length(ar_node:get_blocks(Node2)) > (?RETARGET_BLOCKS + 1)
 			end,
 			1000,
 			10 * 1000
 		),
 		[BTest|_] = ar_node:get_blocks(Node2),
-		B = ar_storage:read_block(BTest),
 		reregister(Node1),
 		send_new_block(
 			{127, 0, 0, 1, 1984},
 			?DEFAULT_HTTP_IFACE_PORT,
-			ar_storage:read_block(BTest),
+			ar_storage:read_block(BTest, ar_node:get_hash_list(Node2)),
 			BGen
 		),
 		% Wait for test block and assert.
 		?assert(ar_util:do_until(
 			fun() ->
-				Bs1 = ar_node:get_blocks(Node1),
-				length(Bs1) > 1
+				length(ar_node:get_blocks(Node1)) > 1
 			end,
 			1000,
 			10 * 1000
@@ -1478,9 +1456,8 @@
 		[HB | TBs] = ar_node:get_blocks(Node1),
 		?assertEqual(HB, BTest),
 		LB = lists:last(TBs),
-		?assertEqual(BGen, ar_storage:read_block(LB))
+		?assertEqual(BGen, ar_storage:read_block(LB, ar_node:get_hash_list(Node1)))
 	end}.
->>>>>>> 7c1b9400
 
 %% @doc Post a tx to the network and ensure that last_tx call returns the ID of last tx.
 add_tx_and_get_last_test() ->
